package crunchyroll

import (
	"encoding/json"
	"fmt"
	"github.com/grafov/m3u8"
	"net/http"
	"regexp"
)

// Stream contains information about all available video stream of an episode.
type Stream struct {
	crunchy *Crunchyroll

	children []*Format

	HardsubLocale LOCALE
	AudioLocale   LOCALE
	Subtitles     []*Subtitle

	formatType FormatType
	id         string
	streamURL  string
}

// StreamsFromID returns a stream by its api id.
func StreamsFromID(crunchy *Crunchyroll, id string) ([]*Stream, error) {
	return fromVideoStreams(crunchy, fmt.Sprintf("https://beta-api.crunchyroll.com/cms/v2/%s/videos/%s/streams?locale=%s&Signature=%s&Policy=%s&Key-Pair-Id=%s",
		crunchy.Config.Bucket,
		id,
		crunchy.Locale,
		crunchy.Config.Signature,
		crunchy.Config.Policy,
		crunchy.Config.KeyPairID))
}

// Formats returns all formats which are available for the stream.
func (s *Stream) Formats() ([]*Format, error) {
	if s.children != nil {
		return s.children, nil
	}

	resp, err := s.crunchy.Client.Get(s.streamURL)
	if err != nil {
		return nil, err
	}
	defer resp.Body.Close()

	playlist, _, err := m3u8.DecodeFrom(resp.Body, true)
	if err != nil {
		return nil, err
	}
	var formats []*Format
	for _, variant := range playlist.(*m3u8.MasterPlaylist).Variants {
		formats = append(formats, &Format{
			crunchy:     s.crunchy,
			ID:          s.id,
			FormatType:  s.formatType,
			Video:       variant,
			AudioLocale: s.AudioLocale,
			Hardsub:     s.HardsubLocale,
			Subtitles:   s.Subtitles,
		})
	}

	if s.crunchy.cache {
		s.children = formats
	}
	return formats, nil
}

// fromVideoStreams returns all streams which are accessible via the endpoint.
func fromVideoStreams(crunchy *Crunchyroll, endpoint string) (streams []*Stream, err error) {
	resp, err := crunchy.request(endpoint, http.MethodGet)
	if err != nil {
		return nil, err
	}
	defer resp.Body.Close()
	var jsonBody map[string]interface{}
	json.NewDecoder(resp.Body).Decode(&jsonBody)

	if len(jsonBody) == 0 {
<<<<<<< HEAD
		// this may get thrown when the crunchyroll account is just a normal account and not one with premium
		if !crunchy.Config.Premium {
			return nil, fmt.Errorf("no stream available, this might be the result of using a non-premium account")
		} else {
			return nil, errors.New("no stream available")
		}
=======
		// this may get thrown when the crunchyroll account has just a normal account and not one with premium
		return nil, fmt.Errorf("no stream available")
>>>>>>> 31d3065e
	}

	audioLocale := jsonBody["audio_locale"].(string)

	var subtitles []*Subtitle
	for _, rawSubtitle := range jsonBody["subtitles"].(map[string]interface{}) {
		subtitle := &Subtitle{
			crunchy: crunchy,
		}
		decodeMapToStruct(rawSubtitle.(map[string]interface{}), subtitle)
		subtitles = append(subtitles, subtitle)
	}

	for _, streamData := range jsonBody["streams"].(map[string]interface{})["adaptive_hls"].(map[string]interface{}) {
		streamData := streamData.(map[string]interface{})

		hardsubLocale := streamData["hardsub_locale"].(string)

		var id string
		var formatType FormatType
		href := jsonBody["__links__"].(map[string]interface{})["resource"].(map[string]interface{})["href"].(string)
		if match := regexp.MustCompile(`(?sm)/(\w+)/(\w+)$`).FindAllStringSubmatch(href, -1); len(match) > 0 {
			formatType = FormatType(match[0][1])
			id = match[0][2]
		}

		stream := &Stream{
			crunchy:       crunchy,
			HardsubLocale: LOCALE(hardsubLocale),
			formatType:    formatType,
			id:            id,
			streamURL:     streamData["url"].(string),
			AudioLocale:   LOCALE(audioLocale),
			Subtitles:     subtitles,
		}

		streams = append(streams, stream)
	}

	return
}<|MERGE_RESOLUTION|>--- conflicted
+++ resolved
@@ -80,17 +80,12 @@
 	json.NewDecoder(resp.Body).Decode(&jsonBody)
 
 	if len(jsonBody) == 0 {
-<<<<<<< HEAD
 		// this may get thrown when the crunchyroll account is just a normal account and not one with premium
 		if !crunchy.Config.Premium {
 			return nil, fmt.Errorf("no stream available, this might be the result of using a non-premium account")
 		} else {
 			return nil, errors.New("no stream available")
 		}
-=======
-		// this may get thrown when the crunchyroll account has just a normal account and not one with premium
-		return nil, fmt.Errorf("no stream available")
->>>>>>> 31d3065e
 	}
 
 	audioLocale := jsonBody["audio_locale"].(string)
